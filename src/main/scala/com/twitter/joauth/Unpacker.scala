// Copyright 2011 Twitter, Inc.
//
// Licensed under the Apache License, Version 2.0 (the "License"); you may not use this
// file except in compliance with the License. You may obtain a copy of the License at
//
//     http://www.apache.org/licenses/LICENSE-2.0
//
// Unless required by applicable law or agreed to in writing, software distributed
// under the License is distributed on an "AS IS" BASIS, WITHOUT WARRANTIES OR
// CONDITIONS OF ANY KIND, either express or implied. See the License for the
// specific language governing permissions and limitations under the License.

package com.twitter.joauth

import com.twitter.joauth.keyvalue._

/**
 * An Unpacker takes an Request and optionally a Seq[KeyValueHandler],
 * and parses the request into an OAuthRequest instance, invoking each KeyValueHandler
 * for every key/value pair obtained from either the queryString or the POST data.
 * If no valid request can be obtained, an UnpackerException is thrown.
 */
trait Unpacker[HttpRequest <: Request] {
  @throws(classOf[UnpackerException])
  def apply(request: HttpRequest): UnpackedRequest = apply(request, Seq())

  @throws(classOf[UnpackerException])
  def apply(request: HttpRequest, kvHandler: KeyValueHandler): UnpackedRequest =
    apply(request, Seq(kvHandler))

  @throws(classOf[UnpackerException])
  def apply(request: HttpRequest, kvHandlers: Seq[KeyValueHandler]): UnpackedRequest
}

/**
 * for testing. Always returns the same result.
 */
class ConstUnpacker[HttpRequest <: Request](result: OAuthRequest) extends Unpacker[HttpRequest] {
  override def apply(request: HttpRequest, kvHandlers: Seq[KeyValueHandler]): OAuthRequest = result
}

/**
 * A convenience factory for a StandardUnpacker
 */
object Unpacker {
  def apply(): Unpacker[Request] = StandardUnpacker()

  def apply(
    helper: OAuthParamsHelper,
    normalizer: Normalizer,
    queryParser: KeyValueParser,
    headerParser: KeyValueParser): Unpacker[Request] =
  new StandardUnpacker[Request](helper, normalizer, queryParser, headerParser)
}

/**
 * StandardUnpacker constants, and a few more convenience factory methods, for tests
 * that need to call methods of the StandardUnpacker directly.
 */
object StandardUnpacker {
  val AUTH_HEADER_REGEX = """^(\S+)\s+(.*)$""".r
  val POST = "POST"
  val WWW_FORM_URLENCODED = "application/x-www-form-urlencoded"
  val HTTPS = "HTTPS"
  val UTF_8 = "UTF-8"

  def apply(): StandardUnpacker[Request] = new StandardUnpacker[Request](
      StandardOAuthParamsHelper, Normalizer(), QueryKeyValueParser, HeaderKeyValueParser)

  def apply(helper: OAuthParamsHelper): StandardUnpacker[Request] =
    new StandardUnpacker[Request](helper, Normalizer(), QueryKeyValueParser, HeaderKeyValueParser)
}

class CustomizableUnpacker[RequestImpl <: Request](
  helper: OAuthParamsHelper,
  normalizer: Normalizer,
  queryParser: KeyValueParser,
  headerParser: KeyValueParser,
  queryParamTransformer: KeyValueHandler => TransformingKeyValueHandler,
  bodyParamTransformer: KeyValueHandler => TransformingKeyValueHandler,
  headerTransformer: KeyValueHandler => TransformingKeyValueHandler,
  shouldAllowOAuth2: (RequestImpl, ParsedRequest) => Boolean =
    (_: RequestImpl, p: ParsedRequest) => p.scheme == StandardUnpacker.HTTPS
) extends Unpacker[RequestImpl] {

  import StandardUnpacker._

  @throws(classOf[UnpackerException])
  override def apply(request: RequestImpl, kvHandlers: Seq[KeyValueHandler]): UnpackedRequest = {
    try {
      val oAuthParamsBuilder = parseRequest(request, kvHandlers)
      val parsedRequest = request.parsedRequest(oAuthParamsBuilder.otherParams)

      if (oAuthParamsBuilder.isOAuth2) {
<<<<<<< HEAD
        getOAuth2Request(request, parsedRequest, oAuthParamsBuilder.oAuth2Token)
      } else if (oAuthParamsBuilder.isOAuth2d11) {
        getOAuth2d11Request(request, parsedRequest, oAuthParamsBuilder.oAuth2Token)
=======
        getOAuth2Request(parsedRequest, oAuthParamsBuilder.oAuth2Token)
>>>>>>> 29565651
      } else if (oAuthParamsBuilder.isOAuth1) {
        getOAuth1Request(parsedRequest, oAuthParamsBuilder.oAuth1Params)
      } else UnknownRequest(parsedRequest)

    } catch {
      // just rethrow UnpackerExceptions
      case u: UnpackerException => throw u
      // wrap other Throwables in an UnpackerException
      case t: Throwable => t.printStackTrace;
        throw new UnpackerException("could not unpack request: " + t, t)
    }
  }

  @throws(classOf[MalformedRequest])
  def getOAuth1Request(
    parsedRequest: ParsedRequest, oAuth1Params: OAuth1Params): OAuth1Request =
    OAuth1Request(parsedRequest, oAuth1Params, normalizer)

  @throws(classOf[MalformedRequest])
<<<<<<< HEAD
  def getOAuth2d11Request(request: RequestImpl, parsedRequest: ParsedRequest, token: String): OAuth2d11Request = {
    // OAuth 2.0 requests are totally insecure with SSL, so depend on HTTPS to provide
    // protection against replay and man-in-the-middle attacks. If you need to run
    // an authorization service that can't do HTTPS for some reason, you can define
    // a custom UriSchemeGetter to make the scheme pretend to be HTTPS for the purposes
    // of request validation
    if (shouldAllowOAuth2(request, parsedRequest)) OAuth2d11Request(UrlDecoder(token), parsedRequest)
    else throw new MalformedRequest("OAuth 2.0 requests not allowed")
  }

  @throws(classOf[MalformedRequest])
  def getOAuth2Request(request: RequestImpl, parsedRequest: ParsedRequest, token: String): OAuth2Request = {
=======
  def getOAuth2Request(parsedRequest: ParsedRequest, token: String): OAuth2Request = {
>>>>>>> 29565651
    // OAuth 2.0 requests are totally insecure without SSL, so depend on HTTPS to provide
    // protection against replay and man-in-the-middle attacks.
    if (shouldAllowOAuth2(request, parsedRequest)) OAuth2Request(UrlDecoder(token), parsedRequest)
    else throw new MalformedRequest("OAuth 2.0 requests not allowed")
  }

  private[this] def createKeyValueHandler(
    kvHandler: KeyValueHandler,
    transformer: KeyValueHandler => TransformingKeyValueHandler
  ) = {
    new KeyTransformingKeyValueHandler(
      new TrimmingKeyValueHandler(transformer(kvHandler)),
      helper.processKey _)
  }

  protected[this] def queryParamKeyValueHandler(kvHandler: KeyValueHandler) = {
    createKeyValueHandler(kvHandler, queryParamTransformer)
  }

  protected[this] def bodyParamKeyValueHandler(kvHandler: KeyValueHandler) = {
    createKeyValueHandler(kvHandler, bodyParamTransformer)
  }

  protected[this] def headerParamKeyValueHandler(kvHandler: KeyValueHandler) = {
    createKeyValueHandler(kvHandler, headerTransformer)
  }

  def parseRequest(request: RequestImpl, kvHandlers: Seq[KeyValueHandler]): OAuthParamsBuilder = {
    // use an oAuthParamsBuilder instance to accumulate key/values from
    // the query string, the POST (if the appropriate Content-Type), and
    // the Authorization header, if any.
    val oAuthParamsBuilder = new OAuthParamsBuilder(helper)

    // parse the header, if present
    parseHeader(request.authHeader, oAuthParamsBuilder.headerHandler)

    // If it is an oAuth2 we do not need to process any further
    if (!oAuthParamsBuilder.isOAuth2) {

      // add our handlers to the passed-in handlers, to which
      // we'll only send non-oauth key/values.
      val queryHandlers: Seq[KeyValueHandler] = queryParamKeyValueHandler(oAuthParamsBuilder.queryHandler) +: kvHandlers
      val bodyParamHandlers = bodyParamKeyValueHandler(oAuthParamsBuilder.queryHandler) +: kvHandlers

      // parse the GET query string
      queryParser(request.queryString, queryHandlers)

      // parse the POST if the Content-Type is appropriate. Use the same
      // set of KeyValueHandlers that we used to parse the query string.
      if (request.method.toUpperCase == POST &&
          request.contentType.isDefined &&
          request.contentType.get.startsWith(WWW_FORM_URLENCODED)) {
        queryParser(request.body, bodyParamHandlers)
      }
    }

    // now we just return the accumulated parameters and OAuthParams
    oAuthParamsBuilder
  }

  def parseHeader(header: Option[String], nonTransformingHandler: KeyValueHandler): Unit = {
    // trim, normalize encodings
    val handler = queryParamKeyValueHandler(nonTransformingHandler)

    // check for OAuth credentials in the header. OAuth 1.0a and 2.0 have
    // different header schemes, so match first on the auth scheme.
    header match {
      case Some(AUTH_HEADER_REGEX(authType, authString)) => {
        val (shouldParse, oauth2) = authType.toLowerCase match {
          case OAuthParams.OAUTH2_HEADER_AUTHTYPE => (false, true)
          case OAuthParams.OAUTH1_HEADER_AUTHTYPE => (true, false)
          case _ => (false, false)
        }
        if (shouldParse) {
          // if we were able match an appropriate auth header,
          // we'll wrap that handler with a MaybeQuotedValueKeyValueHandler,
          // which will strip quotes from quoted values before passing
          // to the underlying handler
          val quotedHandler = new MaybeQuotedValueKeyValueHandler(handler)

          // now we'll pass the handler to the headerParser,
          // which splits on commas rather than ampersands,
          // and is more forgiving with whitespace
          headerParser(authString, Seq(quotedHandler))

        } else if (oauth2) {
          nonTransformingHandler(OAuthParams.BEARER_TOKEN, authString)
        }
      }
      case _ =>
    }
  }
}

class StandardUnpacker[RequestImpl <: Request](
  helper: OAuthParamsHelper,
  normalizer: Normalizer,
  queryParser: KeyValueParser,
  headerParser: KeyValueParser)
extends CustomizableUnpacker[RequestImpl](
  helper,
  normalizer,
  queryParser,
  headerParser,
  (kvHandler: KeyValueHandler) => new UrlEncodingNormalizingKeyValueHandler(kvHandler),
  (kvHandler: KeyValueHandler) => new UrlEncodingNormalizingKeyValueHandler(kvHandler),
  (kvHandler: KeyValueHandler) => new UrlEncodingNormalizingKeyValueHandler(kvHandler),
  (_: RequestImpl, p: ParsedRequest) => p.scheme == StandardUnpacker.HTTPS
)<|MERGE_RESOLUTION|>--- conflicted
+++ resolved
@@ -20,23 +20,23 @@
  * for every key/value pair obtained from either the queryString or the POST data.
  * If no valid request can be obtained, an UnpackerException is thrown.
  */
-trait Unpacker[HttpRequest <: Request] {
-  @throws(classOf[UnpackerException])
-  def apply(request: HttpRequest): UnpackedRequest = apply(request, Seq())
-
-  @throws(classOf[UnpackerException])
-  def apply(request: HttpRequest, kvHandler: KeyValueHandler): UnpackedRequest =
+trait Unpacker[RequestImpl <: Request] {
+  @throws(classOf[UnpackerException])
+  def apply(request: RequestImpl): UnpackedRequest = apply(request, Seq())
+
+  @throws(classOf[UnpackerException])
+  def apply(request: RequestImpl, kvHandler: KeyValueHandler): UnpackedRequest =
     apply(request, Seq(kvHandler))
 
   @throws(classOf[UnpackerException])
-  def apply(request: HttpRequest, kvHandlers: Seq[KeyValueHandler]): UnpackedRequest
+  def apply(request: RequestImpl, kvHandlers: Seq[KeyValueHandler]): UnpackedRequest
 }
 
 /**
  * for testing. Always returns the same result.
  */
-class ConstUnpacker[HttpRequest <: Request](result: OAuthRequest) extends Unpacker[HttpRequest] {
-  override def apply(request: HttpRequest, kvHandlers: Seq[KeyValueHandler]): OAuthRequest = result
+class ConstUnpacker[RequestImpl <: Request](result: OAuthRequest) extends Unpacker[RequestImpl] {
+  override def apply(request: RequestImpl, kvHandlers: Seq[KeyValueHandler]): OAuthRequest = result
 }
 
 /**
@@ -92,13 +92,7 @@
       val parsedRequest = request.parsedRequest(oAuthParamsBuilder.otherParams)
 
       if (oAuthParamsBuilder.isOAuth2) {
-<<<<<<< HEAD
         getOAuth2Request(request, parsedRequest, oAuthParamsBuilder.oAuth2Token)
-      } else if (oAuthParamsBuilder.isOAuth2d11) {
-        getOAuth2d11Request(request, parsedRequest, oAuthParamsBuilder.oAuth2Token)
-=======
-        getOAuth2Request(parsedRequest, oAuthParamsBuilder.oAuth2Token)
->>>>>>> 29565651
       } else if (oAuthParamsBuilder.isOAuth1) {
         getOAuth1Request(parsedRequest, oAuthParamsBuilder.oAuth1Params)
       } else UnknownRequest(parsedRequest)
@@ -118,22 +112,7 @@
     OAuth1Request(parsedRequest, oAuth1Params, normalizer)
 
   @throws(classOf[MalformedRequest])
-<<<<<<< HEAD
-  def getOAuth2d11Request(request: RequestImpl, parsedRequest: ParsedRequest, token: String): OAuth2d11Request = {
-    // OAuth 2.0 requests are totally insecure with SSL, so depend on HTTPS to provide
-    // protection against replay and man-in-the-middle attacks. If you need to run
-    // an authorization service that can't do HTTPS for some reason, you can define
-    // a custom UriSchemeGetter to make the scheme pretend to be HTTPS for the purposes
-    // of request validation
-    if (shouldAllowOAuth2(request, parsedRequest)) OAuth2d11Request(UrlDecoder(token), parsedRequest)
-    else throw new MalformedRequest("OAuth 2.0 requests not allowed")
-  }
-
-  @throws(classOf[MalformedRequest])
   def getOAuth2Request(request: RequestImpl, parsedRequest: ParsedRequest, token: String): OAuth2Request = {
-=======
-  def getOAuth2Request(parsedRequest: ParsedRequest, token: String): OAuth2Request = {
->>>>>>> 29565651
     // OAuth 2.0 requests are totally insecure without SSL, so depend on HTTPS to provide
     // protection against replay and man-in-the-middle attacks.
     if (shouldAllowOAuth2(request, parsedRequest)) OAuth2Request(UrlDecoder(token), parsedRequest)
