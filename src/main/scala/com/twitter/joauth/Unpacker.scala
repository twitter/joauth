// Copyright 2011 Twitter, Inc.
//
// Licensed under the Apache License, Version 2.0 (the "License"); you may not use this
// file except in compliance with the License. You may obtain a copy of the License at
//
//     http://www.apache.org/licenses/LICENSE-2.0
//
// Unless required by applicable law or agreed to in writing, software distributed
// under the License is distributed on an "AS IS" BASIS, WITHOUT WARRANTIES OR
// CONDITIONS OF ANY KIND, either express or implied. See the License for the
// specific language governing permissions and limitations under the License.

package com.twitter.joauth

import org.slf4j.LoggerFactory
import com.twitter.joauth.keyvalue._

/**
 * An Unpacker takes an Request and optionally a Seq[KeyValueHandler],
 * and parses the request into an OAuthRequest instance, invoking each KeyValueHandler
 * for every key/value pair obtained from either the queryString or the POST data.
 * If no valid request can be obtained, an UnpackerException is thrown.
 */
trait Unpacker[RequestImpl <: Request] {
  @throws(classOf[UnpackerException])
  def apply(request: RequestImpl): UnpackedRequest = apply(request, Seq())

  @throws(classOf[UnpackerException])
  def apply(request: RequestImpl, kvHandler: KeyValueHandler): UnpackedRequest =
    apply(request, Seq(kvHandler))

  @throws(classOf[UnpackerException])
  def apply(request: RequestImpl, kvHandlers: Seq[KeyValueHandler]): UnpackedRequest
}

/**
 * for testing. Always returns the same result.
 */
class ConstUnpacker[RequestImpl <: Request](result: OAuthRequest) extends Unpacker[RequestImpl] {
  override def apply(request: RequestImpl, kvHandlers: Seq[KeyValueHandler]): OAuthRequest = result
}

/**
 * A convenience factory for a StandardUnpacker
 */
object Unpacker {
  def apply(): Unpacker[Request] = StandardUnpacker()

  def apply(
    helper: OAuthParamsHelper,
    normalizer: Normalizer,
    queryParser: KeyValueParser,
    headerParser: KeyValueParser): Unpacker[Request] =
  new StandardUnpacker[Request](helper, normalizer, queryParser, headerParser)
}

/**
 * StandardUnpacker constants, and a few more convenience factory methods, for tests
 * that need to call methods of the StandardUnpacker directly.
 */
object StandardUnpacker {
  val AUTH_HEADER_REGEX = """^(\S+)\s+(.*)$""".r
  val POST = "POST"
  val WWW_FORM_URLENCODED = "application/x-www-form-urlencoded"
  val HTTPS = "HTTPS"
  val UTF_8 = "UTF-8"

<<<<<<< HEAD
  def apply(): StandardUnpacker[Request] = new StandardUnpacker[Request](
      StandardOAuthParamsHelper, Normalizer(), QueryKeyValueParser, HeaderKeyValueParser)

  def apply(helper: OAuthParamsHelper): StandardUnpacker[Request] =
    new StandardUnpacker[Request](helper, Normalizer(), QueryKeyValueParser, HeaderKeyValueParser)
=======
  private val log = LoggerFactory.getLogger(getClass.getName)

  def apply(): StandardUnpacker = new StandardUnpacker(
      StandardOAuthParamsHelper, Normalizer(), QueryKeyValueParser, HeaderKeyValueParser)

  def apply(helper: OAuthParamsHelper): StandardUnpacker =
    new StandardUnpacker(helper, Normalizer(), QueryKeyValueParser, HeaderKeyValueParser)

>>>>>>> 79191a4b
}

class CustomizableUnpacker[RequestImpl <: Request](
  helper: OAuthParamsHelper,
  normalizer: Normalizer,
  queryParser: KeyValueParser,
  headerParser: KeyValueParser,
  queryParamTransformer: KeyValueHandler => TransformingKeyValueHandler,
  bodyParamTransformer: KeyValueHandler => TransformingKeyValueHandler,
  headerTransformer: KeyValueHandler => TransformingKeyValueHandler,
  shouldAllowOAuth2: (RequestImpl, ParsedRequest) => Boolean =
    (_: RequestImpl, p: ParsedRequest) => p.scheme == StandardUnpacker.HTTPS
) extends Unpacker[RequestImpl] {

  import StandardUnpacker._

  @throws(classOf[UnpackerException])
  override def apply(request: RequestImpl, kvHandlers: Seq[KeyValueHandler]): UnpackedRequest = {
    try {
      val oAuthParamsBuilder = parseRequest(request, kvHandlers)
      val parsedRequest = request.parsedRequest(oAuthParamsBuilder.otherParams)

      if (oAuthParamsBuilder.isOAuth2) {
        getOAuth2Request(request, parsedRequest, oAuthParamsBuilder.oAuth2Token)
      } else if (oAuthParamsBuilder.isOAuth1) {
        getOAuth1Request(parsedRequest, oAuthParamsBuilder.oAuth1Params)
      } else UnknownRequest(parsedRequest)

    } catch {
      // just rethrow UnpackerExceptions
      case u: UnpackerException => throw u
      // wrap other Throwables in an UnpackerException
      case t: Throwable => t.printStackTrace;
        throw new UnpackerException("could not unpack request: " + t, t)
    }
  }

  @throws(classOf[MalformedRequest])
  def getOAuth1Request(
    parsedRequest: ParsedRequest, oAuth1Params: OAuth1Params): OAuth1Request = {
    log.debug("building oauth1 request -> path = {}, host = {}, token = {}, consumer key = {}, signature = {}, method = {}",
      parsedRequest.path, parsedRequest.host, oAuth1Params.token,
      oAuth1Params.consumerKey, oAuth1Params.signature, oAuth1Params.signatureMethod)
    OAuth1Request(parsedRequest, oAuth1Params, normalizer)
  }

  @throws(classOf[MalformedRequest])
  def getOAuth2Request(request: RequestImpl, parsedRequest: ParsedRequest, token: String): OAuth2Request = {
    // OAuth 2.0 requests are totally insecure without SSL, so depend on HTTPS to provide
    // protection against replay and man-in-the-middle attacks.
<<<<<<< HEAD
    if (shouldAllowOAuth2(request, parsedRequest)) OAuth2Request(UrlDecoder(token), parsedRequest)
    else throw new MalformedRequest("OAuth 2.0 requests not allowed")
=======
    log.debug("building oauth2 request -> path = {}, host = {}, token = {}",
      parsedRequest.path, parsedRequest.host, token)
    if (parsedRequest.scheme == HTTPS) OAuth2Request(UrlDecoder(token), parsedRequest)
    else throw new MalformedRequest("OAuth 2.0 requests must use HTTPS")
>>>>>>> 79191a4b
  }

  private[this] def createKeyValueHandler(
    kvHandler: KeyValueHandler,
    transformer: KeyValueHandler => TransformingKeyValueHandler
  ) = {
    new KeyTransformingKeyValueHandler(
      new TrimmingKeyValueHandler(transformer(kvHandler)),
      helper.processKey _)
  }

  protected[this] def queryParamKeyValueHandler(kvHandler: KeyValueHandler) = {
    createKeyValueHandler(kvHandler, queryParamTransformer)
  }

  protected[this] def bodyParamKeyValueHandler(kvHandler: KeyValueHandler) = {
    createKeyValueHandler(kvHandler, bodyParamTransformer)
  }

  protected[this] def headerParamKeyValueHandler(kvHandler: KeyValueHandler) = {
    createKeyValueHandler(kvHandler, headerTransformer)
  }

  def parseRequest(request: RequestImpl, kvHandlers: Seq[KeyValueHandler]): OAuthParamsBuilder = {
    // use an oAuthParamsBuilder instance to accumulate key/values from
    // the query string, the POST (if the appropriate Content-Type), and
    // the Authorization header, if any.
    val oAuthParamsBuilder = new OAuthParamsBuilder(helper)

    // parse the header, if present
    parseHeader(request.authHeader, oAuthParamsBuilder.headerHandler)

    // If it is an oAuth2 we do not need to process any further
    if (!oAuthParamsBuilder.isOAuth2) {

      // add our handlers to the passed-in handlers, to which
      // we'll only send non-oauth key/values.
      val queryHandlers: Seq[KeyValueHandler] = queryParamKeyValueHandler(oAuthParamsBuilder.queryHandler) +: kvHandlers
      val bodyParamHandlers = bodyParamKeyValueHandler(oAuthParamsBuilder.queryHandler) +: kvHandlers

      // parse the GET query string
      queryParser(request.queryString, queryHandlers)

      // parse the POST if the Content-Type is appropriate. Use the same
      // set of KeyValueHandlers that we used to parse the query string.
      if (request.method.toUpperCase == POST &&
          request.contentType.isDefined &&
          request.contentType.get.startsWith(WWW_FORM_URLENCODED)) {
        queryParser(request.body, bodyParamHandlers)
      }
    }

    // now we just return the accumulated parameters and OAuthParams
    oAuthParamsBuilder
  }

  def parseHeader(header: Option[String], nonTransformingHandler: KeyValueHandler): Unit = {
    // trim, normalize encodings
    val handler = headerParamKeyValueHandler(nonTransformingHandler)

    // check for OAuth credentials in the header. OAuth 1.0a and 2.0 have
    // different header schemes, so match first on the auth scheme.
    header match {
      case Some(AUTH_HEADER_REGEX(authType, authString)) => {
        val (shouldParse, oauth2) = authType.toLowerCase match {
          case OAuthParams.OAUTH2_HEADER_AUTHTYPE => (false, true)
          case OAuthParams.OAUTH1_HEADER_AUTHTYPE => (true, false)
          case _ => (false, false)
        }
        if (shouldParse) {
          // if we were able match an appropriate auth header,
          // we'll wrap that handler with a MaybeQuotedValueKeyValueHandler,
          // which will strip quotes from quoted values before passing
          // to the underlying handler
          val quotedHandler = new MaybeQuotedValueKeyValueHandler(handler)

          // now we'll pass the handler to the headerParser,
          // which splits on commas rather than ampersands,
          // and is more forgiving with whitespace
          headerParser(authString, Seq(quotedHandler))

        } else if (oauth2) {
          nonTransformingHandler(OAuthParams.BEARER_TOKEN, authString)
        }
      }
      case _ =>
    }
  }
}

class StandardUnpacker[RequestImpl <: Request](
  helper: OAuthParamsHelper,
  normalizer: Normalizer,
  queryParser: KeyValueParser,
  headerParser: KeyValueParser)
extends CustomizableUnpacker[RequestImpl](
  helper,
  normalizer,
  queryParser,
  headerParser,
  (kvHandler: KeyValueHandler) => new UrlEncodingNormalizingKeyValueHandler(kvHandler),
  (kvHandler: KeyValueHandler) => new UrlEncodingNormalizingKeyValueHandler(kvHandler),
  (kvHandler: KeyValueHandler) => new UrlEncodingNormalizingKeyValueHandler(kvHandler),
  (_: RequestImpl, p: ParsedRequest) => p.scheme == StandardUnpacker.HTTPS
)<|MERGE_RESOLUTION|>--- conflicted
+++ resolved
@@ -54,33 +54,15 @@
   new StandardUnpacker[Request](helper, normalizer, queryParser, headerParser)
 }
 
-/**
- * StandardUnpacker constants, and a few more convenience factory methods, for tests
- * that need to call methods of the StandardUnpacker directly.
- */
-object StandardUnpacker {
+object CustomizableUnpacker {
   val AUTH_HEADER_REGEX = """^(\S+)\s+(.*)$""".r
   val POST = "POST"
   val WWW_FORM_URLENCODED = "application/x-www-form-urlencoded"
   val HTTPS = "HTTPS"
   val UTF_8 = "UTF-8"
 
-<<<<<<< HEAD
-  def apply(): StandardUnpacker[Request] = new StandardUnpacker[Request](
-      StandardOAuthParamsHelper, Normalizer(), QueryKeyValueParser, HeaderKeyValueParser)
-
-  def apply(helper: OAuthParamsHelper): StandardUnpacker[Request] =
-    new StandardUnpacker[Request](helper, Normalizer(), QueryKeyValueParser, HeaderKeyValueParser)
-=======
   private val log = LoggerFactory.getLogger(getClass.getName)
 
-  def apply(): StandardUnpacker = new StandardUnpacker(
-      StandardOAuthParamsHelper, Normalizer(), QueryKeyValueParser, HeaderKeyValueParser)
-
-  def apply(helper: OAuthParamsHelper): StandardUnpacker =
-    new StandardUnpacker(helper, Normalizer(), QueryKeyValueParser, HeaderKeyValueParser)
-
->>>>>>> 79191a4b
 }
 
 class CustomizableUnpacker[RequestImpl <: Request](
@@ -92,10 +74,10 @@
   bodyParamTransformer: KeyValueHandler => TransformingKeyValueHandler,
   headerTransformer: KeyValueHandler => TransformingKeyValueHandler,
   shouldAllowOAuth2: (RequestImpl, ParsedRequest) => Boolean =
-    (_: RequestImpl, p: ParsedRequest) => p.scheme == StandardUnpacker.HTTPS
+    (_: RequestImpl, p: ParsedRequest) => p.scheme == CustomizableUnpacker.HTTPS
 ) extends Unpacker[RequestImpl] {
 
-  import StandardUnpacker._
+  import CustomizableUnpacker._
 
   @throws(classOf[UnpackerException])
   override def apply(request: RequestImpl, kvHandlers: Seq[KeyValueHandler]): UnpackedRequest = {
@@ -131,15 +113,10 @@
   def getOAuth2Request(request: RequestImpl, parsedRequest: ParsedRequest, token: String): OAuth2Request = {
     // OAuth 2.0 requests are totally insecure without SSL, so depend on HTTPS to provide
     // protection against replay and man-in-the-middle attacks.
-<<<<<<< HEAD
+    log.debug("building oauth2 request -> path = {}, host = {}, token = {}",
+      parsedRequest.path, parsedRequest.host, token)
     if (shouldAllowOAuth2(request, parsedRequest)) OAuth2Request(UrlDecoder(token), parsedRequest)
     else throw new MalformedRequest("OAuth 2.0 requests not allowed")
-=======
-    log.debug("building oauth2 request -> path = {}, host = {}, token = {}",
-      parsedRequest.path, parsedRequest.host, token)
-    if (parsedRequest.scheme == HTTPS) OAuth2Request(UrlDecoder(token), parsedRequest)
-    else throw new MalformedRequest("OAuth 2.0 requests must use HTTPS")
->>>>>>> 79191a4b
   }
 
   private[this] def createKeyValueHandler(
@@ -230,6 +207,24 @@
   }
 }
 
+/**
+ * StandardUnpacker constants, and a few more convenience factory methods, for tests
+ * that need to call methods of the StandardUnpacker directly.
+ */
+object StandardUnpacker {
+  val AUTH_HEADER_REGEX = CustomizableUnpacker.AUTH_HEADER_REGEX
+  val POST = CustomizableUnpacker.POST
+  val WWW_FORM_URLENCODED = CustomizableUnpacker.WWW_FORM_URLENCODED
+  val HTTPS = CustomizableUnpacker.HTTPS
+  val UTF_8 = CustomizableUnpacker.UTF_8
+
+  def apply(): StandardUnpacker[Request] = new StandardUnpacker[Request](
+    StandardOAuthParamsHelper, Normalizer(), QueryKeyValueParser, HeaderKeyValueParser)
+
+  def apply(helper: OAuthParamsHelper): StandardUnpacker[Request] =
+    new StandardUnpacker[Request](helper, Normalizer(), QueryKeyValueParser, HeaderKeyValueParser)
+}
+
 class StandardUnpacker[RequestImpl <: Request](
   helper: OAuthParamsHelper,
   normalizer: Normalizer,
