--- conflicted
+++ resolved
@@ -16,14 +16,8 @@
 
 object ParamHelper {
   def toUrlEncodedQueryString(params: Seq[(String, String)]): String = (params.flatMap { (e) =>
-<<<<<<< HEAD
-    if (e._1 == null) None
-    else if (e._2 == null) Some(UrlCodec.encode(e._1))
+    if (e._1 == null || e._2 == null) None
     else Some("%s=%s".format(UrlCodec.encode(e._1), UrlCodec.encode(e._2)))
-=======
-    if (e._1 == null || e._2 == null) None
-    else Some("%s=%s".format(UrlEncoder(e._1), UrlEncoder(e._2)))
->>>>>>> 270d9291
   }).mkString("&")
 
   def toQueryString(params: Seq[(String, String)]): String = (params.flatMap { (e) =>
