// Copyright 2011 Twitter, Inc.
//
// Licensed under the Apache License, Version 2.0 (the "License"); you may not use this
// file except in compliance with the License. You may obtain a copy of the License at
//
//     http://www.apache.org/licenses/LICENSE-2.0
//
// Unless required by applicable law or agreed to in writing, software distributed
// under the License is distributed on an "AS IS" BASIS, WITHOUT WARRANTIES OR
// CONDITIONS OF ANY KIND, either express or implied. See the License for the
// specific language governing permissions and limitations under the License.

package com.twitter.joauth

import org.specs.mock.Mockito
import org.specs.SpecificationWithJUnit

class OAuthParamsSpec extends SpecificationWithJUnit with Mockito {
  val helper = smartMock[OAuthParams.OAuthParamsHelper]
  val builder = new OAuthParams.OAuthParamsBuilder(helper)

  val emptyList = new java.util.ArrayList[Request.Pair]()

  def toPairList(list: List[(String, String)]) = {
    val newList = new java.util.ArrayList[Request.Pair]()
    list foreach { case(k, v) => newList.add(new Request.Pair(k, v))}
    newList
  }

  "OAuthParamsBuilder" should {
    "set one oauth param in query" in {
      builder.token must beNull
      builder.queryHandler.handle("oauth_token", "foo")
      builder.token mustEqual "foo"
      builder.isOAuth1 must beFalse
      builder.isOAuth2 must beFalse
    }
    "set one oauth param in header" in {
      builder.token must beNull
      builder.headerHandler.handle("oauth_token", "foo")
      builder.token mustEqual "foo"
      builder.isOAuth1 must beFalse
      builder.isOAuth2 must beFalse
    }
    "use last value for oauth key" in {
      builder.token must beNull
      builder.headerHandler.handle("oauth_token", "foo1")
      builder.queryHandler.handle("oauth_token", "foo2")
      builder.queryHandler.handle("oauth_token", "foo3")
      builder.headerHandler.handle("oauth_token", "foo")
      builder.token mustEqual "foo"
    }
    "collect other param in query" in {
      builder.otherParams mustEqual emptyList
      builder.queryHandler.handle("foo", "bar")
      builder.queryHandler.handle("foo", "baz")
      builder.otherParams mustEqual toPairList(List("foo" -> "bar", "foo" -> "baz"))
    }
    "collect oauth param in header, use last value" in {
      builder.otherParams mustEqual emptyList
      builder.headerHandler.handle("oauth_foo", "bar")
      builder.headerHandler.handle("oauth_foo", "baz")
      builder.otherParams mustEqual toPairList(List("oauth_foo" -> "baz"))
    }
    "ignore other param in header" in {
      builder.otherParams mustEqual emptyList
      builder.headerHandler.handle("foo", "bar")
      builder.headerHandler.handle("foo", "baz")
      builder.otherParams mustEqual emptyList
    }
    "not classify OAuth2 without Bearer" in {
      builder.v2Token must beNull
      builder.queryHandler.handle("access_token", "foo")
      builder.v2Token must beNull
      builder.isOAuth1 must beFalse
      builder.isOAuth2 must beFalse
    }
    "isOAuth2 works correctly after setting token" in {
      builder.v2Token must beNull
      builder.headerHandler.handle("Bearer", "foo")
      builder.v2Token mustEqual "foo"
      builder.isOAuth1 must beFalse
      builder.isOAuth2 must beTrue
    }
    "timestampStr set if timestamp parses" in {
      builder.timestampSecs mustEqual -1
      builder.timestampStr must beNull
      helper.parseTimestamp("foo") returns 4L
      builder.queryHandler.handle("oauth_timestamp", "foo")
      builder.timestampSecs mustEqual 4L
      builder.timestampStr mustEqual "foo"
      there was one(helper).parseTimestamp("foo")
      there was one(helper).parseTimestamp(any[String])
    }
    "timestampStr null if timestamp doesn't parse" in {
      builder.timestampSecs mustEqual -1
      builder.timestampStr must beNull
      helper.parseTimestamp("foo") returns null
      builder.queryHandler.handle("oauth_timestamp", "foo")
      builder.timestampSecs mustEqual -1
      builder.timestampStr must beNull
      there was one(helper).parseTimestamp("foo")
      there was one(helper).parseTimestamp(any[String])
    }
    "set all builder" in {
      builder.v2Token must beNull
      builder.queryHandler.handle("access_token", "0")
      builder.v2Token must beNull
      builder.isOAuth1 must beFalse
      builder.isOAuth1TwoLegged must beFalse
      builder.isOAuth2 must beFalse

      builder.consumerKey must beNull
      builder.queryHandler.handle("oauth_consumer_key", "2")
      builder.consumerKey mustEqual "2"
      builder.isOAuth1 must beFalse
      builder.isOAuth1TwoLegged must beFalse
      builder.isOAuth2 must beFalse

      builder.nonce must beNull
      builder.queryHandler.handle("oauth_nonce", "3")
      builder.nonce mustEqual "3"
      builder.isOAuth1 must beFalse
      builder.isOAuth1TwoLegged must beFalse
      builder.isOAuth2 must beFalse

      helper.parseTimestamp("foo") returns 4L
      builder.queryHandler.handle("oauth_timestamp", "foo")
      builder.isOAuth1 must beFalse
      builder.isOAuth1TwoLegged must beFalse
      builder.isOAuth2 must beFalse

      helper.processSignature("a") returns "a"
      builder.signature must beNull
      builder.queryHandler.handle("oauth_signature", "a")
      builder.signature mustEqual "a"
      builder.isOAuth1 must beFalse
      builder.isOAuth1TwoLegged must beFalse
      builder.isOAuth2 must beFalse
      there was one(helper).processSignature("a")
      there was one(helper).processSignature(any[String])

      builder.signatureMethod must beNull
      builder.queryHandler.handle("oauth_signature_method", "6")
      builder.signatureMethod mustEqual "6"
      builder.isOAuth1 must beFalse
      builder.isOAuth1TwoLegged must beTrue
      builder.isOAuth2 must beFalse

<<<<<<< HEAD
      builder.token must beNull
      builder.queryHandler.handle("oauth_token", "1")
=======
      builder.queryHandler("oauth_token", "")
      builder.token mustEqual ""
      builder.isOAuth1 must beFalse
      builder.isOAuth1TwoLegged must beTrue
      builder.isOAuth2 must beFalse

      builder.queryHandler("oauth_token", "1")
>>>>>>> 270d9291
      builder.token mustEqual "1"
      builder.isOAuth1 must beTrue
      builder.isOAuth1TwoLegged must beFalse
      builder.isOAuth2 must beFalse

      builder.toString mustEqual "Bearer=(unset),oauth_token=1,oauth_consumer_key=2,oauth_nonce=3,oauth_timestamp=foo(->4),oauth_signature=a,oauth_signature_method=6,oauth_version=(unset)"

      builder.version must beNull
      builder.queryHandler.handle("oauth_version", "7")
      builder.version mustEqual "7"
      builder.isOAuth1 must beTrue
      builder.isOAuth1TwoLegged must beFalse
      builder.isOAuth2 must beFalse

      builder.otherParams mustEqual toPairList(List("access_token" -> "0"))
      builder.queryHandler.handle("foo", "bar")
      builder.otherParams mustEqual toPairList(List("access_token" -> "0", "foo" -> "bar"))

      builder.toString mustEqual "Bearer=(unset),oauth_token=1,oauth_consumer_key=2,oauth_nonce=3,oauth_timestamp=foo(->4),oauth_signature=a,oauth_signature_method=6,oauth_version=7"
    }
  }
  "StandardOAuthParamsHelper.parseTimestamp" should {
    "parse legit timestamp" in {
      OAuthParams.STANDARD_OAUTH_PARAMS_HELPER.parseTimestamp("45") mustEqual 45
    }
    "return None for bad timestamp" in {
      OAuthParams.STANDARD_OAUTH_PARAMS_HELPER.parseTimestamp("abdf") must beNull
    }
    "return None for null timestamp" in {
      OAuthParams.STANDARD_OAUTH_PARAMS_HELPER.parseTimestamp(null) must beNull
    }
  }
}<|MERGE_RESOLUTION|>--- conflicted
+++ resolved
@@ -147,18 +147,13 @@
       builder.isOAuth1TwoLegged must beTrue
       builder.isOAuth2 must beFalse
 
-<<<<<<< HEAD
-      builder.token must beNull
-      builder.queryHandler.handle("oauth_token", "1")
-=======
       builder.queryHandler("oauth_token", "")
       builder.token mustEqual ""
       builder.isOAuth1 must beFalse
       builder.isOAuth1TwoLegged must beTrue
       builder.isOAuth2 must beFalse
 
-      builder.queryHandler("oauth_token", "1")
->>>>>>> 270d9291
+      builder.queryHandler.handle("oauth_token", "1")
       builder.token mustEqual "1"
       builder.isOAuth1 must beTrue
       builder.isOAuth1TwoLegged must beFalse
