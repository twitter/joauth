--- conflicted
+++ resolved
@@ -198,13 +198,8 @@
 
   "Unpacker for OAuth1 Two Legged" should {
     val kvHandler = smartMock[KeyValueHandler]
-<<<<<<< HEAD
     val unpacker = Unpacker.StandardUnpackerFactory.newUnpacker()
     val testCase = OAuth1TestCases.oAuthTwoLegged
-=======
-    val unpacker = StandardUnpacker()
->>>>>>> 270d9291
-
 
     "correctly parse the request with null token" in {
       val testCase = OAuth1TestCases.oAuthTwoLeggedNullToken
